import os
import copy
import json
import aioboto3
import numpy as np
import ollama
from openai import AsyncOpenAI, APIConnectionError, RateLimitError, Timeout
from tenacity import (
    retry,
    stop_after_attempt,
    wait_exponential,
    retry_if_exception_type,
)
from transformers import AutoTokenizer, AutoModelForCausalLM
import torch
from .base import BaseKVStorage
from .utils import compute_args_hash, wrap_embedding_func_with_attrs

os.environ["TOKENIZERS_PARALLELISM"] = "false"


@retry(
    stop=stop_after_attempt(3),
    wait=wait_exponential(multiplier=1, min=4, max=10),
    retry=retry_if_exception_type((RateLimitError, APIConnectionError, Timeout)),
)
async def openai_complete_if_cache(
    model,
    prompt,
    system_prompt=None,
    history_messages=[],
    base_url=None,
    api_key=None,
    **kwargs,
) -> str:
    if api_key:
        os.environ["OPENAI_API_KEY"] = api_key

    openai_async_client = (
        AsyncOpenAI() if base_url is None else AsyncOpenAI(base_url=base_url)
    )
    hashing_kv: BaseKVStorage = kwargs.pop("hashing_kv", None)
    messages = []
    if system_prompt:
        messages.append({"role": "system", "content": system_prompt})
    messages.extend(history_messages)
    messages.append({"role": "user", "content": prompt})
    if hashing_kv is not None:
        args_hash = compute_args_hash(model, messages)
        if_cache_return = await hashing_kv.get_by_id(args_hash)
        if if_cache_return is not None:
            return if_cache_return["return"]

    response = await openai_async_client.chat.completions.create(
        model=model, messages=messages, **kwargs
    )

    if hashing_kv is not None:
        await hashing_kv.upsert(
            {args_hash: {"return": response.choices[0].message.content, "model": model}}
        )
    return response.choices[0].message.content


class BedrockError(Exception):
    """Generic error for issues related to Amazon Bedrock"""


@retry(
    stop=stop_after_attempt(5),
    wait=wait_exponential(multiplier=1, max=60),
    retry=retry_if_exception_type((BedrockError)),
)
async def bedrock_complete_if_cache(
    model,
    prompt,
    system_prompt=None,
    history_messages=[],
    aws_access_key_id=None,
    aws_secret_access_key=None,
    aws_session_token=None,
    **kwargs,
) -> str:
    os.environ["AWS_ACCESS_KEY_ID"] = os.environ.get(
        "AWS_ACCESS_KEY_ID", aws_access_key_id
    )
    os.environ["AWS_SECRET_ACCESS_KEY"] = os.environ.get(
        "AWS_SECRET_ACCESS_KEY", aws_secret_access_key
    )
    os.environ["AWS_SESSION_TOKEN"] = os.environ.get(
        "AWS_SESSION_TOKEN", aws_session_token
    )

    # Fix message history format
    messages = []
    for history_message in history_messages:
        message = copy.copy(history_message)
        message["content"] = [{"text": message["content"]}]
        messages.append(message)

    # Add user prompt
    messages.append({"role": "user", "content": [{"text": prompt}]})

    # Initialize Converse API arguments
    args = {"modelId": model, "messages": messages}

    # Define system prompt
    if system_prompt:
        args["system"] = [{"text": system_prompt}]

    # Map and set up inference parameters
    inference_params_map = {
        "max_tokens": "maxTokens",
        "top_p": "topP",
        "stop_sequences": "stopSequences",
    }
    if inference_params := list(
        set(kwargs) & set(["max_tokens", "temperature", "top_p", "stop_sequences"])
    ):
        args["inferenceConfig"] = {}
        for param in inference_params:
            args["inferenceConfig"][inference_params_map.get(param, param)] = (
                kwargs.pop(param)
            )

    hashing_kv: BaseKVStorage = kwargs.pop("hashing_kv", None)
    if hashing_kv is not None:
        args_hash = compute_args_hash(model, messages)
        if_cache_return = await hashing_kv.get_by_id(args_hash)
        if if_cache_return is not None:
            return if_cache_return["return"]

    # Call model via Converse API
    session = aioboto3.Session()
    async with session.client("bedrock-runtime") as bedrock_async_client:
        try:
            response = await bedrock_async_client.converse(**args, **kwargs)
        except Exception as e:
            raise BedrockError(e)

        if hashing_kv is not None:
            await hashing_kv.upsert(
                {
                    args_hash: {
                        "return": response["output"]["message"]["content"][0]["text"],
                        "model": model,
                    }
                }
            )

        return response["output"]["message"]["content"][0]["text"]


async def hf_model_if_cache(
    model, prompt, system_prompt=None, history_messages=[], **kwargs
) -> str:
    model_name = model
    hf_tokenizer = AutoTokenizer.from_pretrained(model_name, device_map="auto")
    if hf_tokenizer.pad_token is None:
        # print("use eos token")
        hf_tokenizer.pad_token = hf_tokenizer.eos_token
    hf_model = AutoModelForCausalLM.from_pretrained(model_name, device_map="auto")
    hashing_kv: BaseKVStorage = kwargs.pop("hashing_kv", None)
    messages = []
    if system_prompt:
        messages.append({"role": "system", "content": system_prompt})
    messages.extend(history_messages)
    messages.append({"role": "user", "content": prompt})

    if hashing_kv is not None:
        args_hash = compute_args_hash(model, messages)
        if_cache_return = await hashing_kv.get_by_id(args_hash)
        if if_cache_return is not None:
            return if_cache_return["return"]
    input_prompt = ""
    try:
        input_prompt = hf_tokenizer.apply_chat_template(
            messages, tokenize=False, add_generation_prompt=True
        )
    except Exception:
        try:
            ori_message = copy.deepcopy(messages)
            if messages[0]["role"] == "system":
                messages[1]["content"] = (
                    "<system>"
                    + messages[0]["content"]
                    + "</system>\n"
                    + messages[1]["content"]
                )
                messages = messages[1:]
                input_prompt = hf_tokenizer.apply_chat_template(
                    messages, tokenize=False, add_generation_prompt=True
                )
        except Exception:
            len_message = len(ori_message)
            for msgid in range(len_message):
                input_prompt = (
                    input_prompt
                    + "<"
                    + ori_message[msgid]["role"]
                    + ">"
                    + ori_message[msgid]["content"]
                    + "</"
                    + ori_message[msgid]["role"]
                    + ">\n"
                )

    input_ids = hf_tokenizer(
        input_prompt, return_tensors="pt", padding=True, truncation=True
    ).to("cuda")
    output = hf_model.generate(
        **input_ids, max_new_tokens=200, num_return_sequences=1, early_stopping=True
    )
    response_text = hf_tokenizer.decode(output[0], skip_special_tokens=True)
    if hashing_kv is not None:
        await hashing_kv.upsert({args_hash: {"return": response_text, "model": model}})
    return response_text


async def ollama_model_if_cache(
    model, prompt, system_prompt=None, history_messages=[], **kwargs
) -> str:
    kwargs.pop("max_tokens", None)
    kwargs.pop("response_format", None)
    host = kwargs.pop("host", None)
    timeout = kwargs.pop("timeout", None)

    ollama_client = ollama.AsyncClient(host=host, timeout=timeout)
    messages = []
    if system_prompt:
        messages.append({"role": "system", "content": system_prompt})

    hashing_kv: BaseKVStorage = kwargs.pop("hashing_kv", None)
    messages.extend(history_messages)
    messages.append({"role": "user", "content": prompt})
    if hashing_kv is not None:
        args_hash = compute_args_hash(model, messages)
        if_cache_return = await hashing_kv.get_by_id(args_hash)
        if if_cache_return is not None:
            return if_cache_return["return"]

    response = await ollama_client.chat(model=model, messages=messages, **kwargs)

    result = response["message"]["content"]

    if hashing_kv is not None:
        await hashing_kv.upsert({args_hash: {"return": result, "model": model}})

    return result


async def gpt_4o_complete(
    prompt, system_prompt=None, history_messages=[], **kwargs
) -> str:
    return await openai_complete_if_cache(
        "gpt-4o",
        prompt,
        system_prompt=system_prompt,
        history_messages=history_messages,
        **kwargs,
    )


async def gpt_4o_mini_complete(
    prompt, system_prompt=None, history_messages=[], **kwargs
) -> str:
    return await openai_complete_if_cache(
        "gpt-4o-mini",
        prompt,
        system_prompt=system_prompt,
        history_messages=history_messages,
        **kwargs,
    )


async def bedrock_complete(
    prompt, system_prompt=None, history_messages=[], **kwargs
) -> str:
    return await bedrock_complete_if_cache(
        "anthropic.claude-3-haiku-20240307-v1:0",
        prompt,
        system_prompt=system_prompt,
        history_messages=history_messages,
        **kwargs,
    )


async def hf_model_complete(
    prompt, system_prompt=None, history_messages=[], **kwargs
) -> str:
    model_name = kwargs["hashing_kv"].global_config["llm_model_name"]
    return await hf_model_if_cache(
        model_name,
        prompt,
        system_prompt=system_prompt,
        history_messages=history_messages,
        **kwargs,
    )


async def ollama_model_complete(
    prompt, system_prompt=None, history_messages=[], **kwargs
) -> str:
    model_name = kwargs["hashing_kv"].global_config["llm_model_name"]
    return await ollama_model_if_cache(
        model_name,
        prompt,
        system_prompt=system_prompt,
        history_messages=history_messages,
        **kwargs,
    )


@wrap_embedding_func_with_attrs(embedding_dim=1536, max_token_size=8192)
@retry(
    stop=stop_after_attempt(3),
    wait=wait_exponential(multiplier=1, min=4, max=10),
    retry=retry_if_exception_type((RateLimitError, APIConnectionError, Timeout)),
)
async def openai_embedding(
    texts: list[str],
    model: str = "text-embedding-3-small",
    base_url: str = None,
    api_key: str = None,
) -> np.ndarray:
    if api_key:
        os.environ["OPENAI_API_KEY"] = api_key

    openai_async_client = (
        AsyncOpenAI() if base_url is None else AsyncOpenAI(base_url=base_url)
    )
    response = await openai_async_client.embeddings.create(
        model=model, input=texts, encoding_format="float"
    )
    return np.array([dp.embedding for dp in response.data])


# @wrap_embedding_func_with_attrs(embedding_dim=1024, max_token_size=8192)
# @retry(
#     stop=stop_after_attempt(3),
#     wait=wait_exponential(multiplier=1, min=4, max=10),
#     retry=retry_if_exception_type((RateLimitError, APIConnectionError, Timeout)),  # TODO: fix exceptions
# )
async def bedrock_embedding(
    texts: list[str],
    model: str = "amazon.titan-embed-text-v2:0",
    aws_access_key_id=None,
    aws_secret_access_key=None,
    aws_session_token=None,
) -> np.ndarray:
    os.environ["AWS_ACCESS_KEY_ID"] = os.environ.get(
        "AWS_ACCESS_KEY_ID", aws_access_key_id
    )
    os.environ["AWS_SECRET_ACCESS_KEY"] = os.environ.get(
        "AWS_SECRET_ACCESS_KEY", aws_secret_access_key
    )
    os.environ["AWS_SESSION_TOKEN"] = os.environ.get(
        "AWS_SESSION_TOKEN", aws_session_token
    )

    session = aioboto3.Session()
    async with session.client("bedrock-runtime") as bedrock_async_client:
        if (model_provider := model.split(".")[0]) == "amazon":
            embed_texts = []
            for text in texts:
                if "v2" in model:
                    body = json.dumps(
                        {
                            "inputText": text,
                            # 'dimensions': embedding_dim,
                            "embeddingTypes": ["float"],
                        }
                    )
                elif "v1" in model:
                    body = json.dumps({"inputText": text})
                else:
                    raise ValueError(f"Model {model} is not supported!")

                response = await bedrock_async_client.invoke_model(
                    modelId=model,
                    body=body,
                    accept="application/json",
                    contentType="application/json",
                )

                response_body = await response.get("body").json()

                embed_texts.append(response_body["embedding"])
        elif model_provider == "cohere":
            body = json.dumps(
                {"texts": texts, "input_type": "search_document", "truncate": "NONE"}
            )

            response = await bedrock_async_client.invoke_model(
                model=model,
                body=body,
                accept="application/json",
                contentType="application/json",
            )

            response_body = json.loads(response.get("body").read())

            embed_texts = response_body["embeddings"]
        else:
            raise ValueError(f"Model provider '{model_provider}' is not supported!")

        return np.array(embed_texts)


async def hf_embedding(texts: list[str], tokenizer, embed_model) -> np.ndarray:
    input_ids = tokenizer(
        texts, return_tensors="pt", padding=True, truncation=True
    ).input_ids
    with torch.no_grad():
        outputs = embed_model(input_ids)
        embeddings = outputs.last_hidden_state.mean(dim=1)
    return embeddings.detach().numpy()

<<<<<<< HEAD
=======

>>>>>>> 25a2dd41
async def ollama_embedding(texts: list[str], embed_model, **kwargs) -> np.ndarray:
    embed_text = []
    ollama_client = ollama.Client(**kwargs)
    for text in texts:
        data = ollama_client.embeddings(model=embed_model, prompt=text)
        embed_text.append(data["embedding"])

    return embed_text


if __name__ == "__main__":
    import asyncio

    async def main():
        result = await gpt_4o_mini_complete("How are you?")
        print(result)

    asyncio.run(main())<|MERGE_RESOLUTION|>--- conflicted
+++ resolved
@@ -416,10 +416,7 @@
         embeddings = outputs.last_hidden_state.mean(dim=1)
     return embeddings.detach().numpy()
 
-<<<<<<< HEAD
-=======
-
->>>>>>> 25a2dd41
+
 async def ollama_embedding(texts: list[str], embed_model, **kwargs) -> np.ndarray:
     embed_text = []
     ollama_client = ollama.Client(**kwargs)
